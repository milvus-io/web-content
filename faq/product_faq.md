---
id: product_faq
title: Product FAQ
sidebar_label: Product FAQ
---

# Product FAQ

### What is Milvus?

Milvus is an open source similarity search engine for massive feature vectors. It is built with heterogeneous computing architecture for the best performance and cost efficiency. Searches over billion-scale vectors take only milliseconds with minimum computing resources. It can be easily deployed on both bare metal and cloud platforms with Linux operating systems.

### When is Milvus a good choice?

Milvus is best suited for applications that require reliable and efficient similarity search of large-scale vectors, and millisecond response times, regardless of scale. 

Milvus returns single-row reads in 0.6 ms or less and single-row writes in approximately 0.03 ms, and supports a variety of indexes for optimizing query performance. It can also be used in hybrid search for both structured and unstructured data.

### How to use Milvus?

Milvus provides [Python](https://pypi.org/project/pymilvus/), [Java](https://milvus-io.github.io/milvus-sdk-java/javadoc/io/milvus/client/package-summary.html) and C++ SDKs. It also supports all Thrift communication types. 

### How easy is it to use Milvus?

Milvus can be easily installed through pulling docker images and simple pip install for SDKs. For more details, see [Install Milvus](../userguide/install_milvus.md).

To start your first vector search program, please go to [Milvus example code](../userguide/example_code.md).

### Is Milvus highly available?

Milvus is designed to be used in mission critical systems with high SLAs. Milvus cluster ensures continuous service capability in case of any single point of failure.

### Can Milvus handle datasets with 10-billion or 100-billion scale?

Milvus provides Mishards, a sharding middleware for Milvus, to establish an orchestrated cluster, which can process datasets with 10-billion or 100-billion scale. However, Mishards is still in the experimental phase and is not recommended for production. Refer to [Mishards Readme](https://github.com/milvus-io/milvus/blob/0.6.0/shards/README.md) for more information.

### How does Milvus work?

When vectors are imported into Milvus, they will be stored and indexed. Each vector is assigned a unique ID. User-defined vector IDs are also supported. When vector are searched, IDs of the most similar vectors will be returned.

### Which index methods are supported?

Currently, Milvus supports the following index methods:

- `Flat`

  Provides 100% accuracy for recalls. However, performance might be downgraded due to huge computation effort.

- `IVFFlat`

  K-means based similarity search which is balanced between accuracy and performance.

- `IVF_SQ8`

  Adopts a scalar quantization strategy that significantly reduces vector size (by about 3/4). It improves the overall throughput of vector processing.

- `IVF_SQ8H`

  An enhanced indexing algorithm of `IVF_SQ8`. It supports heterogeneous computation on both CPU and GPU, which significantly improves the search performance. 
  
  To use this index, make sure both `cpu` and `gpu` are added as resources in the [Milvus configuration file](../reference/milvus_config.md). 

### Does Milvus support simultaneous inserting and searching?

Absolutely. You can simultaneously insert and search data in Milvus. If you want this function, it is recommended to set the parameter `cache_insert_data` to `true` in section `cache_config` at `home/$USER/milvus/conf/server_config.yaml`.

### Where are the data stored?

<<<<<<< HEAD
Vectors that have been imported into Milvus are stored in your local disk. Metadata can be stored either in MySQL or SQLite 3. 
=======
Vectors that have been imported into Milvus are stored in your local disk. Metadata can be stored either in MySQL or SQLite 3.
>>>>>>> f8704312

### How does Milvus compare to FAISS and SPTAG?

While all of these supports large-scale vector similarity search, Milvus is the only one that is a high-performance and easy-to-use vector search engine that scales easily.

For more insight, see [Milvus in Comparison](../reference/comparison.md). 

## Is Milvus an end-to-end product?

Not yet. Milvus accepts vectors as input and returns vectors through queries. You cannot use Milvus to extract features from unstructured data.

### Have questions that were not answered?
If you still have questions that are not covered in this list, you can take the following steps to find an answer:

- Visit our [Milvus](https://github.com/milvus-io/milvus/issues) on GitHub to ask questions, share ideas, and help other users.
- Check the list of [Operational FAQ](operational_faq.md) to get answers to frequently asked questions about operating Milvus.
- Join our [Slack community](https://join.slack.com/t/milvusio/shared_invite/enQtNzY1OTQ0NDI3NjMzLWNmYmM1NmNjOTQ5MGI5NDhhYmRhMGU5M2NhNzhhMDMzY2MzNDdlYjM5ODQ5MmE3ODFlYzU3YjJkNmVlNDQ2ZTk) to discuss and communicate with other users.
<|MERGE_RESOLUTION|>--- conflicted
+++ resolved
@@ -66,11 +66,7 @@
 
 ### Where are the data stored?
 
-<<<<<<< HEAD
-Vectors that have been imported into Milvus are stored in your local disk. Metadata can be stored either in MySQL or SQLite 3. 
-=======
 Vectors that have been imported into Milvus are stored in your local disk. Metadata can be stored either in MySQL or SQLite 3.
->>>>>>> f8704312
 
 ### How does Milvus compare to FAISS and SPTAG?
 
