--- conflicted
+++ resolved
@@ -16,12 +16,9 @@
 
   insert_buffer_size: 4             # GB, maximum insert buffer size allowed
                                     # sum of insert_buffer_size and cpu_cache_capacity cannot exceed total memory
-<<<<<<< HEAD
-  build_index_gpu: 0                # gpu id used for building index
-=======
+
   preload_table:                    # preload data at system startup, '*' means loading all tables, empty value means not preloading any table
                                     # you can specify tables that need to be preloaded like this: table1,table2,table3
->>>>>>> 0bdff066
 
 metric_config:
   enable_monitor: false             # enable monitoring or not
@@ -41,12 +38,7 @@
                                     # if nq >= use_blas_threshold, use OpenBlas, slower with stable response times
 
 resource_config:
-<<<<<<< HEAD
-  resource_pool:
-    - cpu
-    - gpu0
-=======
+
   search_resources:                 # define the GPUs used for search computation, valid value: gpux
     - gpu0
-  index_build_device: gpu0          # GPU used for index building
->>>>>>> 0bdff066
+  index_build_device: gpu0          # GPU used for index building