--- conflicted
+++ resolved
@@ -29,11 +29,7 @@
     port: 8080                      # port prometheus uses to fetch metrics, must be in range [1025, 65534]
 
 cache_config:
-<<<<<<< HEAD
-  cpu_cache_capacity: 4            # GB, CPU memory used for cache, must be a positive integer
-=======
   cpu_cache_capacity: 4             # GB, CPU memory used for cache, must be a positive integer
->>>>>>> 6f170239
   cache_insert_data: false          # whether to load inserted data into cache, must be a boolean
 
 engine_config:
