--- conflicted
+++ resolved
@@ -47,21 +47,11 @@
 
 </details>
 
-<<<<<<< HEAD
-## 安装 Milvus 单机版本
-
-<div class="tab-wrapper"><a href="install_standalone-docker.md" class='active '>使用 Docker 安装</a><a href="install_standalone-helm.md" class=''>使用 Helm 安装</a></div>
-
-1. 下载 `standalone` 部署模式的 **docker-compose.yml** 文件并保存：
-
-=======
-
 
 ## 安装 Milvus 单机版
 
 
 1. 拉取 Milvus 镜像：
->>>>>>> 81c5a1c3
 ```
 $ wget https://raw.githubusercontent.com/milvus-io/milvus/master/deployments/docker/standalone/docker-compose.yml -O docker-compose.yml
 ```
