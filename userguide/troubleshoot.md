---
id: troubleshoot
title: Troubleshoot
sidebar_label: Troubleshoot
---

# Troubleshoot

## Overview

If you run into issues with Milvus, there are a few initial steps you can always take:

<<<<<<< HEAD
1. If error occurs in client operations, check the error messages and take actions accordingly.
2. If the error occurs in server operations, check below list of [Server Errors](#server-errors) for a solution.
3. If you cannot resolve the issue easily yourself, you can:
   - [Join our Slack channel](https://join.slack.com/t/milvusio/shared_invite/enQtNzY1OTQ0NDI3NjMzLWNmYmM1NmNjOTQ5MGI5NDhhYmRhMGU5M2NhNzhhMDMzY2MzNDdlYjM5ODQ5MmE3ODFlYzU3YjJkNmVlNDQ2ZTk) and reach out for support from Milvus team.
   - [File an Issue](https://github.com/milvus-io/milvus/issues/new/choose) on GitHub and describe the problem in detail.
=======
1. If you come across the error in Milvus operations, go to [Troubleshoot API behaviors](#troubleshoot-api-behaviors).
2. If the error pops out when you start Milvus server, check below list of [Server Errors](#server-errors) for a solution.
4. If you cannot resolve the issue easily yourself, you can:
   - [Join our Slack channel](https://join.slack.com/t/milvusio/shared_invite/enQtNzY1OTQ0NDI3NjMzLWNmYmM1NmNjOTQ5MGI5NDhhYmRhMGU5M2NhNzhhMDMzY2MzNDdlYjM5ODQ5MmE3ODFlYzU3YjJkNmVlNDQ2ZTk) and reach out for support from Milvus team.
   - [File an Issue](https://github.com/milvus-io/milvus/issues/new/choose) on GitHub and describe the problem in detail.

## Troubleshoot API Behaviors

| Topic       | Message                                                      |
| ----------- | ------------------------------------------------------------ |
| General     | `Invalid table name: xxx`                                    |
| General     | `Table xxx not exist`                                        |
| CreateTable | `Invalid table dimension: xxx`                               |
| CreateTable | `Invalid index file size: xxx`                               |
| CreateTable | `Invalid index metric type: xxx`                             |
| CreateIndex | `Invalid index type: xxx`                                    |
| CreateIndex | `Invalid index nlist: xxx`                                   |
| Insert      | `Row record array is empty`                                  |
| Insert      | `Size of vector ids is not equal to row record array size`   |
| Insert      | `Table vector ids are user defined, please provide id for this batch` |
| Insert      | `Table vector ids are auto generated, no need to provide id for this batch` |
| Insert      | `Row record float array is empty`                            |
| Insert      | `Invalid row record dimension: xxx  vs. table dimension: xxx` |
| Search      | `Invalid topk: xxx`                                          |
| Search      | `Invalid nprobe: xxx`                                        |
| Search      | `Query record float array is empty`                          |
| Search      | `Invalid query record dimension: xxx vs. table dimension: xxx` |

### General

`Invalid table name: xxx`

This message indicates that table name is illegal.

To solve this issue, edit the table name and make sure it follows below rules:

- Begins with a letter or an underscore (_) . 
- Subsequent characters can be letters, underscores, numbers (0-9). 
- The entire length is < 255 characters.

`Table xxx not exist`

This message indicates that the table does not exist.

To solve this issue, use `milvus.has_table` followed by the table name to verify if the table exists. Or you can check if the table name you entered is correct.

### CreateTable

`Invalid table dimension: xxx`

This message indicates that table dimension is illegal. 

To solve this issue, check that the table dimension is within the range of  1 ~ 16384.

`Invalid index file size: xxx`

This message indicates that index file size is illegal. Index file size refers to the maximum data file size beyond which index will be automatically built. 

To solve this issue, check that the index file size is within the range of  1 ~ 4096.

`Invalid index metric type: xxx`

This message indicates that metric type is illegal. Metric type refers to the method vector distances are compared in Milvus. You can compare vectors either by Euclidean distance (L2) or inner product (IP). 

To solve this issue, check that the metric type is either `MetricType.L2` or `MetricType.IP` .

### CreateIndex

`Invalid index type: xxx`

This message indicates that index type is illegal. Index type refers to the type of indexing method to query the table. 

To solve this issue, check that the index type is one of the following: 

- `FLAT` - Provides 100% accuracy for recalls. However, performance might be downgraded due to huge computation effort.
- `IVFLAT` - K-means based similarity search which is balanced between accuracy and performance
- `IVF_SQ8` - Vector indexing that adopts a scalar quantization strategy that significantly reduces the size of a vector (by about 3/4), thus improving the overall throughput of vector processing.

`Invalid index nlist: xxx`

This message indicates that index nlist is illegal. 

To solve this issue, check that the index nlist is > 0.

### Insert

`Row record array is empty`

This message indicates that empty vectors are inserted into Milvus.

To solve this issue, make sure that you have entered vector records.

`Row record array data is empty`

This message indicates that the inserted vectors have empty values.

To solve this issue, make sure the vector records you entered have values.

`Size of vector ids is not equal to row record array size`

This message indicates that the vector id array size is not equal to vector size.

If you want to use user-defined id for vectors, make sure the number of vector ids are equal to the number of vectors. If you don't want user-defined ids, keep the id array empty and Milvus will generate ids for your vectors.

`Table vector ids are user defined, please provide id for this batch`

This message indicates that if some vectors of this table have user-defined ids, then all the rest vectors must also have user-defined ids.

To solve this issue, provide user-defined ids for all the inserted vectors.

`Table vector ids are auto generated, no need to provide id for this batch`

This message indicates that if some vectors of this table use auto-generated ids, then all the rest vectors must also use auto-generated ids.

To solve this issue, you can either:

- Provide no user-defined id for the inserted vectors
- Provide user-defined ids for all the inserted vectors

`Invalid row record dimension: xxx  vs. table dimension: xxx`

This message indicates that the vector dimension is not equal to table dimension. 

To solve this issue, make sure that the vector dimension you set is equal to the table dimension defined.

### Search

`Invalid topk: xxx`

This message indicates that the search parameter topk is illegal.

To solve this issue, check that the topk is within the range of 1 ~ 2048.

`Invalid nprobe: xxx`

This message indicates that the search parameter nprobe is illegal.

To solve this issue, check that the nprobe is within the range of 1 ~ index nlist.

`Query record float array is empty`

This message indicates that the searched vectors have empty values.

To solve this issue, make sure the vectors you want to search have values.

`Invalid query record dimension: xxx vs. table dimension: xxx`

This message indicates that the vector dimension is not equal to table dimension.

To solve this issue, make sure that the vector dimension you set is equal to the table dimension defined.
>>>>>>> 0bdff066

## Server Errors

| Message                                                      | Possible Reason                                                       |
| ------------------------------------------------------------ | ------------------------------------------------------------ |
| `ERROR: mode specified in server_config is not one of ['single', 'cluster', 'read_only']` | `server_config.deploy_mode` in `server_config.yaml` is not one of `single`, `cluster`, and `read_only`. |
| `ERROR! Failed to create database root path: xxx`            | `db_config.db_path` is wrong in `server_config.yaml` or not available. |
| `ERROR! Failed to create database slave path: xxx`           | `db_config.slave_path` is wrong in `server_config.yaml` or not available. |
| `ERROR! Failed to open database: xxx`                        | The meta system does not work.                                |
| `ERROR: invalid server IP address: xxx`                      | `server_config.address` is invalid in `server_config.yaml`. |
| `ERROR: port xxx is not a number`                            | `server_config.port` in `server_config.yaml` is invalid. |
| `ERROR: port xxx out of range [1025, 65534]`                 | `server_config.port` in `server_config.yaml` is invalid. The range is [1025, 65534]. |
| `ERROR: db_path is empty`                                    | `db_config.db_path` in `server_config.yaml` is empty. |
| `ERROR: invalid db_backend_url: xxx`                         | `db_config.db_backend_url` is invalid in `server_config.yaml`. The correct format should be like **sqlite://:@:/** or **mysql://root:123456@127.0.0.1:3306/milvus**. |

## Related links
[Milvus Operations](milvus_operation.md)<|MERGE_RESOLUTION|>--- conflicted
+++ resolved
@@ -10,164 +10,11 @@
 
 If you run into issues with Milvus, there are a few initial steps you can always take:
 
-<<<<<<< HEAD
-1. If error occurs in client operations, check the error messages and take actions accordingly.
-2. If the error occurs in server operations, check below list of [Server Errors](#server-errors) for a solution.
-3. If you cannot resolve the issue easily yourself, you can:
+- If error occurs in client operations, check the error messages and take actions accordingly.
+- If the error occurs in server operations, check [Server Errors](#server-errors) for a solution.
+- If you cannot resolve the issue easily yourself, you can:
    - [Join our Slack channel](https://join.slack.com/t/milvusio/shared_invite/enQtNzY1OTQ0NDI3NjMzLWNmYmM1NmNjOTQ5MGI5NDhhYmRhMGU5M2NhNzhhMDMzY2MzNDdlYjM5ODQ5MmE3ODFlYzU3YjJkNmVlNDQ2ZTk) and reach out for support from Milvus team.
    - [File an Issue](https://github.com/milvus-io/milvus/issues/new/choose) on GitHub and describe the problem in detail.
-=======
-1. If you come across the error in Milvus operations, go to [Troubleshoot API behaviors](#troubleshoot-api-behaviors).
-2. If the error pops out when you start Milvus server, check below list of [Server Errors](#server-errors) for a solution.
-4. If you cannot resolve the issue easily yourself, you can:
-   - [Join our Slack channel](https://join.slack.com/t/milvusio/shared_invite/enQtNzY1OTQ0NDI3NjMzLWNmYmM1NmNjOTQ5MGI5NDhhYmRhMGU5M2NhNzhhMDMzY2MzNDdlYjM5ODQ5MmE3ODFlYzU3YjJkNmVlNDQ2ZTk) and reach out for support from Milvus team.
-   - [File an Issue](https://github.com/milvus-io/milvus/issues/new/choose) on GitHub and describe the problem in detail.
-
-## Troubleshoot API Behaviors
-
-| Topic       | Message                                                      |
-| ----------- | ------------------------------------------------------------ |
-| General     | `Invalid table name: xxx`                                    |
-| General     | `Table xxx not exist`                                        |
-| CreateTable | `Invalid table dimension: xxx`                               |
-| CreateTable | `Invalid index file size: xxx`                               |
-| CreateTable | `Invalid index metric type: xxx`                             |
-| CreateIndex | `Invalid index type: xxx`                                    |
-| CreateIndex | `Invalid index nlist: xxx`                                   |
-| Insert      | `Row record array is empty`                                  |
-| Insert      | `Size of vector ids is not equal to row record array size`   |
-| Insert      | `Table vector ids are user defined, please provide id for this batch` |
-| Insert      | `Table vector ids are auto generated, no need to provide id for this batch` |
-| Insert      | `Row record float array is empty`                            |
-| Insert      | `Invalid row record dimension: xxx  vs. table dimension: xxx` |
-| Search      | `Invalid topk: xxx`                                          |
-| Search      | `Invalid nprobe: xxx`                                        |
-| Search      | `Query record float array is empty`                          |
-| Search      | `Invalid query record dimension: xxx vs. table dimension: xxx` |
-
-### General
-
-`Invalid table name: xxx`
-
-This message indicates that table name is illegal.
-
-To solve this issue, edit the table name and make sure it follows below rules:
-
-- Begins with a letter or an underscore (_) . 
-- Subsequent characters can be letters, underscores, numbers (0-9). 
-- The entire length is < 255 characters.
-
-`Table xxx not exist`
-
-This message indicates that the table does not exist.
-
-To solve this issue, use `milvus.has_table` followed by the table name to verify if the table exists. Or you can check if the table name you entered is correct.
-
-### CreateTable
-
-`Invalid table dimension: xxx`
-
-This message indicates that table dimension is illegal. 
-
-To solve this issue, check that the table dimension is within the range of  1 ~ 16384.
-
-`Invalid index file size: xxx`
-
-This message indicates that index file size is illegal. Index file size refers to the maximum data file size beyond which index will be automatically built. 
-
-To solve this issue, check that the index file size is within the range of  1 ~ 4096.
-
-`Invalid index metric type: xxx`
-
-This message indicates that metric type is illegal. Metric type refers to the method vector distances are compared in Milvus. You can compare vectors either by Euclidean distance (L2) or inner product (IP). 
-
-To solve this issue, check that the metric type is either `MetricType.L2` or `MetricType.IP` .
-
-### CreateIndex
-
-`Invalid index type: xxx`
-
-This message indicates that index type is illegal. Index type refers to the type of indexing method to query the table. 
-
-To solve this issue, check that the index type is one of the following: 
-
-- `FLAT` - Provides 100% accuracy for recalls. However, performance might be downgraded due to huge computation effort.
-- `IVFLAT` - K-means based similarity search which is balanced between accuracy and performance
-- `IVF_SQ8` - Vector indexing that adopts a scalar quantization strategy that significantly reduces the size of a vector (by about 3/4), thus improving the overall throughput of vector processing.
-
-`Invalid index nlist: xxx`
-
-This message indicates that index nlist is illegal. 
-
-To solve this issue, check that the index nlist is > 0.
-
-### Insert
-
-`Row record array is empty`
-
-This message indicates that empty vectors are inserted into Milvus.
-
-To solve this issue, make sure that you have entered vector records.
-
-`Row record array data is empty`
-
-This message indicates that the inserted vectors have empty values.
-
-To solve this issue, make sure the vector records you entered have values.
-
-`Size of vector ids is not equal to row record array size`
-
-This message indicates that the vector id array size is not equal to vector size.
-
-If you want to use user-defined id for vectors, make sure the number of vector ids are equal to the number of vectors. If you don't want user-defined ids, keep the id array empty and Milvus will generate ids for your vectors.
-
-`Table vector ids are user defined, please provide id for this batch`
-
-This message indicates that if some vectors of this table have user-defined ids, then all the rest vectors must also have user-defined ids.
-
-To solve this issue, provide user-defined ids for all the inserted vectors.
-
-`Table vector ids are auto generated, no need to provide id for this batch`
-
-This message indicates that if some vectors of this table use auto-generated ids, then all the rest vectors must also use auto-generated ids.
-
-To solve this issue, you can either:
-
-- Provide no user-defined id for the inserted vectors
-- Provide user-defined ids for all the inserted vectors
-
-`Invalid row record dimension: xxx  vs. table dimension: xxx`
-
-This message indicates that the vector dimension is not equal to table dimension. 
-
-To solve this issue, make sure that the vector dimension you set is equal to the table dimension defined.
-
-### Search
-
-`Invalid topk: xxx`
-
-This message indicates that the search parameter topk is illegal.
-
-To solve this issue, check that the topk is within the range of 1 ~ 2048.
-
-`Invalid nprobe: xxx`
-
-This message indicates that the search parameter nprobe is illegal.
-
-To solve this issue, check that the nprobe is within the range of 1 ~ index nlist.
-
-`Query record float array is empty`
-
-This message indicates that the searched vectors have empty values.
-
-To solve this issue, make sure the vectors you want to search have values.
-
-`Invalid query record dimension: xxx vs. table dimension: xxx`
-
-This message indicates that the vector dimension is not equal to table dimension.
-
-To solve this issue, make sure that the vector dimension you set is equal to the table dimension defined.
->>>>>>> 0bdff066
 
 ## Server Errors
 
@@ -179,7 +26,7 @@
 | `ERROR! Failed to open database: xxx`                        | The meta system does not work.                                |
 | `ERROR: invalid server IP address: xxx`                      | `server_config.address` is invalid in `server_config.yaml`. |
 | `ERROR: port xxx is not a number`                            | `server_config.port` in `server_config.yaml` is invalid. |
-| `ERROR: port xxx out of range [1025, 65534]`                 | `server_config.port` in `server_config.yaml` is invalid. The range is [1025, 65534]. |
+| `ERROR: port xxx out of range [1025, 65534]`                 | `server_config.port` in `server_config.yaml` is invalid. The range is \[1025, 65534\]. |
 | `ERROR: db_path is empty`                                    | `db_config.db_path` in `server_config.yaml` is empty. |
 | `ERROR: invalid db_backend_url: xxx`                         | `db_config.db_backend_url` is invalid in `server_config.yaml`. The correct format should be like **sqlite://:@:/** or **mysql://root:123456@127.0.0.1:3306/milvus**. |
 
