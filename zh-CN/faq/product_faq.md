--- conflicted
+++ resolved
@@ -65,13 +65,7 @@
 
 ### 数据存储在哪里？
 
-<<<<<<< HEAD
-向量数据导入 Milvus 后，将自动存储在您的本地磁盘。元数据可以存储在 MySQL 或 SQLite 3 上。
-=======
-
 向量数据导入 Mivus 后，将自动存储在您的本地磁盘。元数据可以存储在 MySQL 或 SQLite 3 上。
->>>>>>> f8704312
-
 
 ### Milvus 与 FAISS 和 SPTAG 对比如何?
 
