--- conflicted
+++ resolved
@@ -42,21 +42,12 @@
 
 You can update parameters in `server_config.yaml` from a Milvus client. See [Client Reference](sdk.md) for more information.
 
-<<<<<<< HEAD
-Updates to the following parameters take effect immediately:
-
- - section `cache`
-    - `cache_size`
-    - `insert_buffer_size`
- - section `gpu`
-=======
 Changes to the following parameters take effect immediately without the need to restart Milvus.
 
  - Section `cache`
     - `cache_size`
     - `insert_buffer_size`
  - Section `gpu`
->>>>>>> 464cd0fa
     - `enable`
     - `cache_size`
     - `gpu_search_threshold`
@@ -75,13 +66,8 @@
 
 | Parameter                | Description                                                  | Type    | Default         |
 | ------------------------ | ------------------------------------------------------------ | ------- | --------------- |
-<<<<<<< HEAD
-| `enable`               | If running with Mishards, set it as `true`, otherwise set it as `false`.   | Boolean   | `false`         |
-| `role`                | Milvus deployment role: `rw` / `ro`       | Role    | `rw`         |
-=======
 | `enable`               | Whether to enable cluster mode. <ul><li><code>true</code>: Enable cluster mode.</li><li><code>false</code>: Disable cluster mode.</li></ul>  | Boolean   | `false`         |
 | `role`                | Milvus deployment role: <ul><li><code>rw</code>: Read and write.</li><li><code>ro</code>: Read only.</li></ul>       | Role    | `rw`         |
->>>>>>> 464cd0fa
 </div>
 
 ### Section `general`
@@ -90,13 +76,8 @@
 
 | Parameter                | Description                                                  | Type    | Default         |
 | ------------------------ | ------------------------------------------------------------ | ------- | --------------- |
-<<<<<<< HEAD
-| `timezone`               | Uses UTC-x or UTC+x to specify a time zone.    | Timezone   | `UTC+8`       |
-| `meta_uri`                | URI for metadata storage, using SQLite (for single server Milvus) or MySQL (for distributed cluster Milvus). Format: `dialect://username:password@host:port/database`. Keep `dialect://:@:/`, `dialect` can be either `sqlite` or `mysql`. Replace the other fields with the real values.           | URI    | `sqlite://:@:/`         |
-=======
 | `timezone`               | Uses UTC-x or UTC+x to specify a time zone. For example, use UTC+8 to represent China Standard Time.    | Timezone   | `UTC+8`       |
 | `meta_uri`                | URI for metadata storage, using SQLite (for single server Milvus) or MySQL (for distributed cluster Milvus). Format: `dialect://username:password@host:port/database`. `dialect` can be either `sqlite` or `mysql`. Replace the other fields with real values.           | URI    | `sqlite://:@:/`         |
->>>>>>> 464cd0fa
 
 </div>
 
@@ -107,15 +88,9 @@
 | Parameter                | Description                                                  | Type    | Default         |
 | ------------------------ | ------------------------------------------------------------ | ------- | --------------- |
 | `bind.address`               | IP address that Milvus server monitors.   | IP   | `0.0.0.0`         |
-<<<<<<< HEAD
-| `bind.port`                | Port that Milvus server monitors. Port range (1024, 65535)            | Integer    | `19530`         |
-| `http.enable`                | Whether to enable HTTP server.            | Boolean    | `true`         |
-| `http.port`                | Port that Milvus HTTP server monitors. Port range (1024, 65535).            | Integer    | `19121`         |
-=======
 | `bind.port`                | Port that Milvus server monitors. Range: [1025, 65534].            | Integer    | `19530`         |
 | `http.enable`                | Whether to enable HTTP server. <ul><li><code>true</code>: Enable HTTP server.</li><li><code>false</code>: Disable HTTP server.</li></ul>           | Boolean    | `true`         |
 | `http.port`                | Port that Milvus HTTP server monitors. Range: [1025, 65534].            | Integer    | `19121`         |
->>>>>>> 464cd0fa
 </div>
 
 ### Section `storage`
@@ -124,13 +99,8 @@
 
 | Parameter                | Description                                                  | Type    | Default         |
 | ------------------------ | ------------------------------------------------------------ | ------- | --------------- |
-<<<<<<< HEAD
-| `path`         | Directory holding the vector data files, index files, and the metadata. | Path   | `/var/lib/milvus`    |
-| `auto_flush_interval` | The interval, in seconds, at which Milvus automatically flushes data to disk.  0: Disables the regular flush.| Integer |    `1` (s)    |
-=======
 | `path`         | path to Milvus data files, including vector data files, index files, and the metadata. | Path   | `/var/lib/milvus`    |
 | `auto_flush_interval` | The interval, in seconds, at which Milvus automatically flushes data to disk. Range: [0, 3600].  `0` means disabling the regular flush.| Integer |    `1`    |
->>>>>>> 464cd0fa
 
 </div>
 
@@ -140,17 +110,10 @@
 
 | Parameter            | Description                                                  | Type         | Default |
 | -------------------- | ------------------------------------------------------------ | ------------ | ------- |
-<<<<<<< HEAD
-|  `enable`               |   Whether to enable write-ahead logging (WAL) in Milvus. If WAL is enabled, Milvus writes all data changes to log files in advance before implementing data changes. WAL ensures the atomicity and durability for Milvus operations.      |    Boolean          |   true      |
-|  `recovery_error_ignore` |  Whether to ignore logs with errors that happen during WAL recovery. If true, when Milvus restarts for recovery and there are errors in WAL log files, log files with errors are ignored. If false, Milvus fails to restart when there are errors in WAL log files.   |   Boolean           |   true      |
-|  `buffer_size`          |  Sum total of the read buffer and the write buffer in Bytes. `buffer_size` must be in range `[64MB, 4096MB]`. If the value you specified is out of range, Milvus automatically uses the boundary value closest to the specified value. It is recommended you set `buffer_size` to a value greater than the inserted data size of a single insert operation for better performance.           |    String          |   `256MB`     |
-|  `wal_path`             |  Location of WAL log files.                                                            |    String          |    `/var/lib/milvus/wal`     |
-=======
 |  `enable`               |   Whether to enable write-ahead logging (WAL) in Milvus. If enabled, Milvus writes all data changes to log files in advance before implementing data changes. WAL ensures the atomicity and durability for Milvus operations.<ul><li><code>true</code>: Enable WAL.</li><li><code>false</code>: Disable WAL.</li></ul>      |    Boolean          |   true      |
 |  `recovery_error_ignore` |  Whether to ignore logs with errors that happens during WAL recovery. <ul><li><code>true</code>: Ignore errors in log files during WAL recovery.</li><li><code>false</code>: Milvus fails to restart if log files have any error.</li></ul>    |   Boolean           |   true      |
 |  `buffer_size`          |  Total size of the read and write WAL buffer in Bytes. Range: 64MB ~ 4096MB. If the value you specified is out of range, Milvus automatically uses the boundary value closest to the specified value. It is recommended you set `buffer_size` to a value greater than the inserted data size of a single insert operation for better performance.           |    String          |   `256MB`     |
 |  `wal_path`             |  path to WAL log files.                                                            |    String          |    `/var/lib/milvus/wal`     |
->>>>>>> 464cd0fa
 </div>
 
 ### Section `cache`
@@ -161,11 +124,7 @@
 | -------------------- | ------------------------------------------------------------ | ------- | --------- |
 | `cache_size` | The size of the CPU memory for caching data for faster query. The sum of `cache_size` and `insert_buffer_size` must be less than the system memory size. | String | `4GB` |
 | `insert_buffer_size` | Buffer size used for data insertion. The sum of `insert_buffer_size` and `cache_size` must be less than the system memory size. | String | `1GB`        |
-<<<<<<< HEAD
-| `preload_collection`  | A comma-separated list of collection names that need to be pre-loaded when Milvus server starts up. '*' means preload all existing tables (single-quote or double-quote required).  | StringList | N/A   |
-=======
 | `preload_collection`  | A comma-separated list of collection names that need to be pre-loaded when Milvus server starts up. <ul><li>'*' means preload all existing tables (single-quote or double-quote required).</li><li>To load a specified collection, list the collection names that need to be loaded (enclose each collection name with single-quote or double-quote, and separate adjacent collections with commas).</li></ul>  | StringList | N/A   |
->>>>>>> 464cd0fa
 
 </div>
 
@@ -178,26 +137,16 @@
 
 | Parameter            | Description                                                  | Type         | Default |
 | -------------------- | ------------------------------------------------------------ | ------------ | ------- |
-<<<<<<< HEAD
-| `enable` | Whether to enable GPU usage in Milvus. | Boolean | `false` |
-| `cache_size` | Size of the GPU memory for caching data.  | String | `1GB` |
-| `gpu_search_threshold` | A Milvus performance tuning parameter. This value will be compared with 'nq' to decide if the search computation will  be executed on GPUs only. If nq >= `gpu_search_threshold`, the search computation will be executed on GPUs only; otherwise, the search computation will be executed on both CPUs and GPUs. | Integer | `1000` |
-=======
 | `enable` | Whether to enable GPU usage in Milvus. <ul><li><code>true</code>: Enable GPU usage.</li><li><code>false</code>: Disable GPU usage.</li></ul> | Boolean | `false` |
 | `cache_size` | Size of the GPU memory for caching data. It must be less than the total memory size of the graphics card. | String | `1GB` |
 | `gpu_search_threshold` | The threshold of GPU search. If `nq` represents the number of vectors to be searched for a single batch of queries, the search stragety is as follows: <ul><li>`nq` &ge; `gpu_search_threshold`: The search will be executed on GPUs only.</li><li>`nq` &lt; `gpu_search_threshold`: The search will be executed on both CPUs and GPUs.</li></ul> | Integer | `1000` |
->>>>>>> 464cd0fa
 | `search_devices` | A list of GPU devices used for search computation. Must be in format: `gpux`, where `x` is the GPU number, such as `gpu0`.  | DeviceList | `gpu0` |
 | `build_index_devices` | A list of GPU devices used for index building. Must be in format: `gpux`, where `x` is the GPU number, such as `gpu0`. | DeviceList | `gpu0` |
 </div>
 
-<<<<<<< HEAD
-> Note: In Milvus, index building and search computation are separate processes, which can be executed on `cpu`, `gpu`, or both. You can assign multiple GPUs to index building and search computation by adding GPUs under `search_devices` or `build_index_devices`. The following YAML code shows an example:
-=======
 <div class="alert note">
 In Milvus, index building and search computation are separate processes, which can be executed on `cpu`, `gpu`, or both. You can assign index building and search computation to multiple GPUs by adding GPUs under <code>search_devices</code> or <code>build_index_devices</code>. Please refer to the following YAML sample code:
 </div>
->>>>>>> 464cd0fa
 
 ```yaml
     search_devices:
@@ -214,19 +163,11 @@
 
 | Parameter            | Description                                                  | Type         | Default |
 | -------------------- | ------------------------------------------------------------ | ------------ | ------- |
-<<<<<<< HEAD
-|  `level`      |   Log level in Milvus. Must be one of `debug`, `info`, `warning`, `error`, `fatal`.           |   String   |  `debug` |
-|  `trace.enable`      |   Whether to enable trace level logging.           |    Boolean   |  `true` |
-|  `path`              |  Absolute path to the folder holding the log files.  |    String    |  `/var/lib/milvus/logs`   |
-|  `max_log_file_size` |  The maximum size of each log file. Range: [512MB, 4096MB]  |    String   | `1024MB` |
-|  `log_rotate_num`         | The maximum number of log files that Milvus keeps for each logging level. Range: [0, 1024]. `0` means that the number does not have an upper limit. |    Integer   | `0` |
-=======
 |  `level`      |   Log level in Milvus. Log Levels: `debug` < `info` < `warning` < `error` < `fatal`.           |   String   |  `debug` |
 |  `trace.enable`      |   Whether to enable trace level logging. <ul><li><code>true</code>: Enable trace level logging.</li><li><code>false</code>: Disable trace level logging.</li></ul>          |    Boolean   |  `true` |
 |  `path`              |  Absolute path to the folder holding the log files.  |    String    |  `/var/lib/milvus/logs`   |
 |  `max_log_file_size` |  The maximum size of each log file. Range: 512MB ~ 4096MB.  |    String   | `1024MB` |
 |  `log_rotate_num`         | The maximum number of log files that Milvus keeps for each logging level. Range: [0, 1024]. `0` means that the number of stored log files does not have an upper limit. |    Integer   | `0` |
->>>>>>> 464cd0fa
 </div>
 
 ### Section `metric`
@@ -235,14 +176,6 @@
 
 | Parameter        | Description                                      | Type    | Default      |
 | ---------------- | ------------------------------------------------ | ------- | ------------ |
-<<<<<<< HEAD
-| `enable` | Whether to enable the monitoring function. | Boolean | `false`       |
-| `address`        | IP address of the Pushgateway.      |   IP     |   `127.0.0.1`    |
-| `port`           | Port of the Pushgateway. Port range (1024, 65535).                       | Integer | `9091`       |
-</div>
-
-
-=======
 | `enable` | Whether to enable the monitoring function of Prometheus. <ul><li><code>true</code>: Enable monitoring function.</li><li><code>false</code>: Disable monitoring function.</li></ul> | Boolean | `false`       |
 | `address`        | IP address of Prometheus Pushgateway.      |   IP     |   `127.0.0.1`    |
 | `port`           | Port of Prometheus Pushgateway. Range: [1025, 65534].                       | Integer | `9091`       |
@@ -255,5 +188,4 @@
 <li>The number must be an integer.</li>
 <li>Available units include GB, MB, and KB.</li>
 </ul>
-</div>
->>>>>>> 464cd0fa
+</div>