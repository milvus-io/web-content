---
id: monitor.md
title: Monitoring and Alerting
sidebar_label: Monitoring and Alerting
---

# Monitoring and Alerting

## Overview

Although Milvus is highly available, it is critical to actively monitor the overall performance of a system running in production, and to create alerting rules that promptly send notifications when there are events that require investigation or intervention.

### Monitoring solution

Milvus uses Prometheus to store and monitor its metrics, and it uses Grafana for flexible data visualizations.

- Prometheus

  Prometheus is a system monitoring and alerting toolkit with a multi-dimensional data model and a flexible query language.

  The Prometheus ecosystem consists of multiple components, of which the following are used in Milvus:

  - Prometheus server which scrapes and stores time series data.
  - Client libraries for instrumenting application metrics.
  - Alertmanager for alert handling.
  - Pushgateway to allow short-lived, batch metrics, which may not be scraped in time, to be exposed to Prometheus.

The following graph shows how Prometheus works in Milvus:

<<<<<<< HEAD
![prometheus](https://raw.githubusercontent.com/milvus-io/docs/v0.7.0/assets/monitoring/monitoring.png)
=======
![prometheus](https://raw.githubusercontent.com/milvus-io/docs/v0.6.0/assets/monitoring/monitoring.png)
>>>>>>> 0cc75951

- Grafana

  Grafana is an open source platform for time-series analytics and used in Milvus to visualize various performance metrics:

<<<<<<< HEAD
  ![dashboard](https://raw.githubusercontent.com/milvus-io/docs/v0.7.0/assets/prometheus.png)
=======
  ![dashboard](https://raw.githubusercontent.com/milvus-io/docs/v0.6.0/assets/prometheus.png)
>>>>>>> 0cc75951

### Events to create alert rules

Active monitoring helps you identify problems early, but it is also essential to create alerting rules that promptly send notifications when there are events that require investigation or intervention.

This section includes the most important events for which you must create alerting rules.

**Server is down**

- Rule: Send an alert when the Milvus server is down.
- How to detect: If the Milvus server is down, **No Data** will be displayed on the monitoring dashboard.

**CPU/GPU temperature is too high**

- Rule: Send an alert when the CPU/GPU temperature exceeds 80 degrees Celsius.
- How to detect: Check the metrics `CPU Temperature` and  `GPU Temperature` on the monitoring dashboard.

## Use Prometheus and Alertmanager

Milvus generates detailed time series metrics. This page shows you how to pull these metrics into [Prometheus](https://prometheus.io/), and how to connect [Grafana](https://grafana.com/) and [Alertmanager](https://prometheus.io/docs/alerting/alertmanager/) to Prometheus for flexible data visualizations and notifications.

### Before you begin

- Make sure you have already started a Milvus server and enabled the monitoring function.

### Install Prometheus

1. Download the [Prometheus tarball](https://prometheus.io/download/) for your OS.

2. Go to the Prometheus file directory, and make sure Prometheus is installed successfully:

   ```shell
   $ ./prometheus --version
   ```
   > Tip: You can extract the Prometheus binary and add it to your `PATH`. This makes it easy to start Prometheus from any Shell.


### Configure Prometheus

<<<<<<< HEAD
1. Go to the Prometheus root directory, and download starter [Prometheus configuration file](https://github.com/milvus-io/docs/blob/v0.7.0/assets/monitoring/prometheus.yml) for Milvus.

   ```shell
   $ wget https://raw.githubusercontent.com/milvus-io/docs/v0.7.0/assets/monitoring/prometheus.yml \ -O prometheus.yml
=======
1. Go to the Prometheus root directory, and download starter [Prometheus configuration file](https://github.com/milvus-io/docs/blob/v0.6.0/assets/monitoring/prometheus.yml) for Milvus.

   ```shell
   $ wget https://raw.githubusercontent.com/milvus-io/docs/v0.6.0/assets/monitoring/prometheus.yml \ -O prometheus.yml
>>>>>>> 0cc75951
   ```

2. Configure the file to suit your requirements. Refer to [https://prometheus.io/docs/prometheus/latest/configuration/configuration/](https://prometheus.io/docs/prometheus/latest/configuration/configuration/) to learn more about the configuration file for Prometheus.

   > Note: If you use distributed cluster, you must expand the `targets` field to include `localhost: <http-port>` for each additional node in the cluster.

<<<<<<< HEAD
3. Download starter [alerting rules](https://github.com/milvus-io/docs/blob/v0.7.0/assets/monitoring/alert_rules.yml) for Milvus to the Prometheus root directory.

   ```shell
   wget -P rules https://raw.githubusercontent.com/milvus-io/docs/v0.7.0/assets/monitoring/alert_rules.yml
=======
3. Download starter [alerting rules](https://github.com/milvus-io/docs/blob/v0.6.0/assets/monitoring/alert.rules.yml) for Milvus to the Prometheus root directory.

   ```shell
   wget -P rules https://raw.githubusercontent.com/milvus-io/docs/v0.6.0/assets/monitoring/alert.rules.yml
>>>>>>> 0cc75951
   ```

### Start Prometheus

1. Start the Prometheus server, with the `--config.file` flag pointing to the configuration file:

   ```shell
   $ ./prometheus --config.file=prometheus.yml
   ```

2. Point your browser to `http://<hostname of machine running prometheus>:9090`, where you can use the Prometheus UI to query, aggregate, and graph Milvus time series metrics.

### Install and start Pushgateway

Refer to [https://github.com/prometheus/pushgateway](https://github.com/prometheus/pushgateway) to learn how to install and start Pushgateway.

### Visualize metrics in Grafana

1. Use the following command to install and start Grafana for your OS:

   ```shell
   $ docker run -i -p 3000:3000 grafana/grafana
   ```

2. Point your browser to `http://<hostname of machine running grafana>:3000` and log into the Grafana UI with the default username/password, `admin/admin`, or create your own account.

3. [Add Prometheus as a data source](https://grafana.com/docs/grafana/latest/features/datasources/prometheus/).
   
4. Configure the data source as follows:

   | Field   | Definition                                             |
   | :------ | :----------------------------------------------------- |
   | Name    | Prometheus                                             |
   | Default | True                                                   |
   | URL     | `http://<hostname of machine running prometheus>:9090` |
   | Access  | Browser                                                |

<<<<<<< HEAD
5. Download the starter [Grafana dashboard](https://github.com/milvus-io/docs/blob/v0.7.0/assets/monitoring/dashboard.json) for Milvus:

   ```shell
   $ wget https://raw.githubusercontent.com/milvus-io/docs/v0.7.0/assets/monitoring/dashboard.json
=======
5. Download the starter [Grafana dashboard](https://github.com/milvus-io/docs/blob/v0.6.0/assets/monitoring/dashboard.json) for Milvus:

   ```shell
   $ wget https://raw.githubusercontent.com/milvus-io/docs/v0.6.0/assets/monitoring/dashboard.json
>>>>>>> 0cc75951
   ```

6. [Add the dashboard to Grafana](http://docs.grafana.org/reference/export_import/#importing-a-dashboard).

### Send notifications with Alertmanager

In Configure Prometheus, you have already downloaded the starter alerting rules for Milvus. Now, download, configure and start Alertmanager.

1. Download the [latest Alertmanager tarball](https://prometheus.io/download/#alertmanager) for your OS.

2. Make sure Alertmanager is installed successfully:

   ```shell
   $ alertmanager --version
   ```

   > Tip: You can extract the binary and add it to your `PATH`. This makes it easy to start Alertmanager from any shell.

3. Create the [Alertmanager configuration file](https://prometheus.io/docs/alerting/configuration/) to specify the desired receivers for notifications, and add it to Alertmanager root directory.

4. Start the Alertmanager server, with the `--config.file` flag pointing to the configuration file:

   ```shell
   alertmanager --config.file=simple.yml
   ```

5. Point your browser to `http://<hostname of machine running alertmanager>:9093`, where you can use the Alertmanager UI to define rules for [muting alerts](https://prometheus.io/docs/alerting/alertmanager/#silences).

## Related links

[Monitoring Metrics](../reference/monitoring_metrics.md)<|MERGE_RESOLUTION|>--- conflicted
+++ resolved
@@ -27,21 +27,15 @@
 
 The following graph shows how Prometheus works in Milvus:
 
-<<<<<<< HEAD
 ![prometheus](https://raw.githubusercontent.com/milvus-io/docs/v0.7.0/assets/monitoring/monitoring.png)
-=======
-![prometheus](https://raw.githubusercontent.com/milvus-io/docs/v0.6.0/assets/monitoring/monitoring.png)
->>>>>>> 0cc75951
+
 
 - Grafana
 
   Grafana is an open source platform for time-series analytics and used in Milvus to visualize various performance metrics:
 
-<<<<<<< HEAD
   ![dashboard](https://raw.githubusercontent.com/milvus-io/docs/v0.7.0/assets/prometheus.png)
-=======
-  ![dashboard](https://raw.githubusercontent.com/milvus-io/docs/v0.6.0/assets/prometheus.png)
->>>>>>> 0cc75951
+
 
 ### Events to create alert rules
 
@@ -81,34 +75,22 @@
 
 ### Configure Prometheus
 
-<<<<<<< HEAD
 1. Go to the Prometheus root directory, and download starter [Prometheus configuration file](https://github.com/milvus-io/docs/blob/v0.7.0/assets/monitoring/prometheus.yml) for Milvus.
 
    ```shell
    $ wget https://raw.githubusercontent.com/milvus-io/docs/v0.7.0/assets/monitoring/prometheus.yml \ -O prometheus.yml
-=======
-1. Go to the Prometheus root directory, and download starter [Prometheus configuration file](https://github.com/milvus-io/docs/blob/v0.6.0/assets/monitoring/prometheus.yml) for Milvus.
 
-   ```shell
-   $ wget https://raw.githubusercontent.com/milvus-io/docs/v0.6.0/assets/monitoring/prometheus.yml \ -O prometheus.yml
->>>>>>> 0cc75951
    ```
 
 2. Configure the file to suit your requirements. Refer to [https://prometheus.io/docs/prometheus/latest/configuration/configuration/](https://prometheus.io/docs/prometheus/latest/configuration/configuration/) to learn more about the configuration file for Prometheus.
 
    > Note: If you use distributed cluster, you must expand the `targets` field to include `localhost: <http-port>` for each additional node in the cluster.
 
-<<<<<<< HEAD
 3. Download starter [alerting rules](https://github.com/milvus-io/docs/blob/v0.7.0/assets/monitoring/alert_rules.yml) for Milvus to the Prometheus root directory.
 
    ```shell
    wget -P rules https://raw.githubusercontent.com/milvus-io/docs/v0.7.0/assets/monitoring/alert_rules.yml
-=======
-3. Download starter [alerting rules](https://github.com/milvus-io/docs/blob/v0.6.0/assets/monitoring/alert.rules.yml) for Milvus to the Prometheus root directory.
 
-   ```shell
-   wget -P rules https://raw.githubusercontent.com/milvus-io/docs/v0.6.0/assets/monitoring/alert.rules.yml
->>>>>>> 0cc75951
    ```
 
 ### Start Prometheus
@@ -146,17 +128,11 @@
    | URL     | `http://<hostname of machine running prometheus>:9090` |
    | Access  | Browser                                                |
 
-<<<<<<< HEAD
 5. Download the starter [Grafana dashboard](https://github.com/milvus-io/docs/blob/v0.7.0/assets/monitoring/dashboard.json) for Milvus:
 
    ```shell
    $ wget https://raw.githubusercontent.com/milvus-io/docs/v0.7.0/assets/monitoring/dashboard.json
-=======
-5. Download the starter [Grafana dashboard](https://github.com/milvus-io/docs/blob/v0.6.0/assets/monitoring/dashboard.json) for Milvus:
 
-   ```shell
-   $ wget https://raw.githubusercontent.com/milvus-io/docs/v0.6.0/assets/monitoring/dashboard.json
->>>>>>> 0cc75951
    ```
 
 6. [Add the dashboard to Grafana](http://docs.grafana.org/reference/export_import/#importing-a-dashboard).
