--- conflicted
+++ resolved
@@ -18,7 +18,7 @@
 | ---------------| -----------------|
 | 0.9.0          | 0.3.0           |
 
-<<<<<<< HEAD
+
 **主要功能**
 
 - 一些界面设计修改，优化用户体验。
@@ -26,17 +26,6 @@
 - 在页面显示当前链接的 Milvus 版本号。
 - 兼容 Milvus 0.9.0 相关 API 修改。
 - 支持在界面修改参数 `auto_flush_interval` ( `Advanced Setting` > `PERFORMANCE TUNNING` > `Auto Flush Interval`)。
-
-=======
-
-**更新**
-
-1.一些界面设计修改，优化用户体验，
-2.在浏览器标签显示当前连接的milvus地址
-3.在页面显示当前链接的milvus版本号
-4.兼容milvus0.9.0相关API修改
-5.支持在界面修改参数：auto_flush_interval
->>>>>>> b9c2c8a7
 
 ## v0.2.0
 
