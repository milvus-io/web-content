--- conflicted
+++ resolved
@@ -8,13 +8,7 @@
 
 ## 索引概览
 
-<<<<<<< HEAD
-> 注意：对于那些 CPU 和 GPU 同时支持的索引，Milvus 支持在创建和搜索时使用不同的设备。比如，你可以在 GPU 上创建索引后再在 CPU 上查询。
-
-### 仅支持 CPU 的 Milvus 包含的索引类型
-=======
 ### CPU 版本 Milvus 支持的索引类型
->>>>>>> 464cd0fa
 
 <div class="table-wrapper" markdown="block">
 
