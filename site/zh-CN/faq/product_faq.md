--- conflicted
+++ resolved
@@ -6,29 +6,9 @@
 
 # 产品常见问题
 
-<!-- TOC -->
-
-<<<<<<< HEAD
-=======
-- [Milvus 是什么？](#Milvus-是什么)
-- [Milvus 适合什么时候使用 ？](#Milvus-适合什么时候使用-)
-- [如何使用 Milvus？](#如何使用-Milvus)
-- [Milvus 的易用性如何？](#Milvus-的易用性如何)
-- [Milvus 具备高可用特性吗？](#Milvus-具备高可用特性吗)
-- [Milvus 可以处理百亿或千亿级数据吗？](#Milvus-可以处理百亿或千亿级数据吗)
-- [向量存入 Milvus 后如何检索？](#向量存入-Milvus-后如何检索)
-- [如何选择向量索引的类型？](#如何选择向量索引的类型)
-- [Milvus 是否支持 “边插入边查询” ？](#Milvus-是否支持-边插入边查询-)
-- [数据存储在哪里？](#数据存储在哪里)
-- [Milvus 与 FAISS 和 SPTAG 对比如何？](#Milvus-与-FAISS-和-SPTAG-对比如何)
-- [Milvus 是一款端到端产品吗？](#Milvus-是一款端到端产品吗)
-- [仍有问题没有得到解答？](#仍有问题没有得到解答)
-
-<!-- /TOC -->
 
 <!-- TOC -->
 
->>>>>>> 7ff33e4b
 - [Milvus 是什么？](#Milvus-是什么)
 - [Milvus 适合什么时候使用 ？](#Milvus-适合什么时候使用-)
 - [如何使用 Milvus？](#如何使用-Milvus)
