--- conflicted
+++ resolved
@@ -6,13 +6,8 @@
 
 ```python
 load_collection(
-<<<<<<< HEAD
     collection_name: str, 
     replica_number: int
-=======
-    collection_name: str,
-    replica_number: int,
->>>>>>> b413f633
     timeout: Optional[float] = None
 ) -> None
 ```
@@ -151,6 +146,8 @@
 client.load_collection(
     collection_name="customized_setup",
     replica_number=2
+    collection_name="customized_setup",
+    replica_number=2
 )
 ```
 
