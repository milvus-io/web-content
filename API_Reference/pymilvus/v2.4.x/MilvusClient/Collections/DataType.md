# DataType

This is an enumeration that provides the following constants.

## Constants

- NONE = 0
Sets the data type to **NoneType**.

- BOOL = 1
Sets the data type to **Boolean**.

- INT8 = 2
Sets the data type to **Int8**.

- INT16 = 3
Sets the data type to **Int16**.

- INT32 = 4
Sets the data type to **Int32**.

- INT64 = 5
Sets the data type to **Int64**.

- FLOAT = 10
Sets the data type to **Float**.

- DOUBLE = 11
Sets the data type to **Double**.

<<<<<<< HEAD
- STRING = 20
Sets the data type to **String**.

=======
>>>>>>> 8860e2c5
- VARCHAR = 21
Sets the data type to **Varchar**.

- ARRAY = 22
Sets the data type to **Array**.

- JSON = 23
Sets the data type to **JSON**.

- BINARY_VECTOR = 100
Sets the data type to **Binary Vector**.

- FLOAT_VECTOR = 101
Sets the data type to **Float Vector**.

- FLOAT16_VECTOR = 102

    Sets the data type to **Float16**.

- BFLOAT16_VECTOR = 103

    Sets the data type to **BFloat16**.

- SPARSE_FLOAT_VECTOR = 104

    Sets the data type to **Sparse Vector**.

- UNKNOWN = 999
Sets the data type to **Unknown**.
<|MERGE_RESOLUTION|>--- conflicted
+++ resolved
@@ -28,12 +28,6 @@
 - DOUBLE = 11
 Sets the data type to **Double**.
 
-<<<<<<< HEAD
-- STRING = 20
-Sets the data type to **String**.
-
-=======
->>>>>>> 8860e2c5
 - VARCHAR = 21
 Sets the data type to **Varchar**.
 
@@ -62,4 +56,6 @@
     Sets the data type to **Sparse Vector**.
 
 - UNKNOWN = 999
-Sets the data type to **Unknown**.
+
+  Sets the data type to **Unknown**.
+  