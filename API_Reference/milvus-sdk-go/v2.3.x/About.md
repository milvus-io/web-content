# About Milvus GO SDK

Milvus GO SDK is an open-source project and its source code is hosted on [GitHub](https://github.com/milvus-io/milvus-sdk-go).

## Compatibility

| Milvus version | Recommended SDK version      |
| -------------- | ---------------------------- |
| 1.0.x | [1.0.0](https://github.com/milvus-io/milvus-sdk-go/tree/v1.0.0) |
| 1.1.x | [1.1.0](https://github.com/milvus-io/milvus-sdk-go/tree/v1.1.0) |
| 2.0.x	         | [2.0.0](https://github.com/milvus-io/milvus-sdk-go/tree/v2.0.0)|
| 2.1.x	         | [2.1.2](https://github.com/milvus-io/milvus-sdk-go/tree/v2.1.2)|
| 2.2.x	         | [2.2.7](https://github.com/milvus-io/milvus-sdk-go/tree/v2.2.7)|
<<<<<<< HEAD
| 2.3.x	         | [2.3.0](https://github.com/milvus-io/milvus-sdk-go/tree/v2.3.0)|
=======
| 2.3.x	         | [2.3.2](https://github.com/milvus-io/milvus-sdk-go/tree/v2.3.2)|
>>>>>>> 4c8adfdb

Note: Milvus and GO SDK are NOT compatible across major versions.

## Installation

Install via `go get`.

```shell
$ go get -u github.com/milvus-io/milvus-sdk-go/v2
```

Include Milvus GO SDK in your application.

```go
import "github.com/milvus-io/milvus-sdk-go/v2/client"

//...other snippet ...
client, err := client.NewGrpcClient(context.Background(), "address_of_milvus")
if err != nil {
    // handle error
}
client.HasCollection(context.Background(), "YOUR_COLLECTION_NAME")
```

## Contributing

We are committed to building a collaborative, exuberant open-source community for Milvus. Therefore, contributions to Milvus GO SDK are welcome from everyone. Refer to [Contributing Guideline](https://github.com/milvus-io/milvus-sdk-go/blob/master/CONTRIBUTING.md) before making contributions to this project. You can [file an issue](https://github.com/milvus-io/milvus-sdk-go/issues/new/choose) if you need any assistance or want to propose your ideas.<|MERGE_RESOLUTION|>--- conflicted
+++ resolved
@@ -11,11 +11,7 @@
 | 2.0.x	         | [2.0.0](https://github.com/milvus-io/milvus-sdk-go/tree/v2.0.0)|
 | 2.1.x	         | [2.1.2](https://github.com/milvus-io/milvus-sdk-go/tree/v2.1.2)|
 | 2.2.x	         | [2.2.7](https://github.com/milvus-io/milvus-sdk-go/tree/v2.2.7)|
-<<<<<<< HEAD
-| 2.3.x	         | [2.3.0](https://github.com/milvus-io/milvus-sdk-go/tree/v2.3.0)|
-=======
 | 2.3.x	         | [2.3.2](https://github.com/milvus-io/milvus-sdk-go/tree/v2.3.2)|
->>>>>>> 4c8adfdb
 
 Note: Milvus and GO SDK are NOT compatible across major versions.
 
