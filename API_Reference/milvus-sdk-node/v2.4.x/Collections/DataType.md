# DataType

This is an enumeration that provides the following constants.

## Constants

- NONE = 0

  Sets the data type to **NoneType**.

- BOOL = 1

  Sets the data type to **Boolean**.

- INT8 = 2

  Sets the data type to **Int8**.

- INT16 = 3

  Sets the data type to **Int64**.

- INT32 = 4

  Sets the data type to **Int32**.

- INT64 = 5

  Sets the data type to **Int64**.

- FLOAT = 10

  Sets the data type to **Float**.

- DOUBLE = 11

  Sets the data type to **Double**.

- VARCHAR = 21

  Sets the data type to **Varchar**.

- ARRAY = 22

  Sets the data type to **Array**.

- JSON = 23

  Sets the data type to **JSON**.

- BinaryVector = 100

  Sets the data type to **Binary Vector**.

- FloatVector = 101

<<<<<<< HEAD
- Float16Vector = 102

    Sets the data type to **Float16 Vector**.

- BFloat16Vector = 103

    Sets the data type to **BFloat16 Vector**.

- SparseFloatVector = 104

    Sets the data type to **Sparse Vector**.

## Example
=======
  Sets the data type to **Float Vector**.

- Float16Vector = 102

  Sets the data type to **Float16 Vector**.

- BFloat16Vector = 103

  Sets the data type to **BFloat16 Vector**.

- SparseFloatVector = 104

  Sets the data type to **Sparse Vector**.
>>>>>>> a4246ba9
<|MERGE_RESOLUTION|>--- conflicted
+++ resolved
@@ -54,7 +54,8 @@
 
 - FloatVector = 101
 
-<<<<<<< HEAD
+  Sets the data type to **Float Vector**.
+
 - Float16Vector = 102
 
     Sets the data type to **Float16 Vector**.
@@ -68,18 +69,5 @@
     Sets the data type to **Sparse Vector**.
 
 ## Example
-=======
-  Sets the data type to **Float Vector**.
 
-- Float16Vector = 102
-
-  Sets the data type to **Float16 Vector**.
-
-- BFloat16Vector = 103
-
-  Sets the data type to **BFloat16 Vector**.
-
-- SparseFloatVector = 104
-
-  Sets the data type to **Sparse Vector**.
->>>>>>> a4246ba9
+  Sets the data type to **Sparse Vector**.